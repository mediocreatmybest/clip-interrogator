import hashlib
import inspect
import math
import numpy as np
import open_clip
import os
import pickle
import requests
import time
import torch
import re

from dataclasses import dataclass
from blip.models.blip import blip_decoder, BLIP_Decoder
from PIL import Image
from torchvision import transforms
from torchvision.transforms.functional import InterpolationMode
from tqdm import tqdm
from typing import List

from safetensors.numpy import load_file, save_file

BLIP_MODELS = {
    'base': 'https://storage.googleapis.com/sfr-vision-language-research/BLIP/models/model_base_caption_capfilt_large.pth',
    'large': 'https://storage.googleapis.com/sfr-vision-language-research/BLIP/models/model_large_caption.pth'
}

CACHE_URLS_VITL = [
<<<<<<< HEAD
    'https://huggingface.co/pharma/ci-preprocess/resolve/main/ViT-L-14_openai_artists.pkl',
    'https://huggingface.co/pharma/ci-preprocess/resolve/main/ViT-L-14_openai_flavors.pkl',
    'https://huggingface.co/pharma/ci-preprocess/resolve/main/ViT-L-14_openai_mediums.pkl',
    'https://huggingface.co/pharma/ci-preprocess/resolve/main/ViT-L-14_openai_movements.pkl',
    'https://huggingface.co/pharma/ci-preprocess/resolve/main/ViT-L-14_openai_trendings.pkl',
]
=======
    'https://huggingface.co/pharma/ci-preprocess/resolve/main/ViT-L-14_openai_artists.safetensors',
    'https://huggingface.co/pharma/ci-preprocess/resolve/main/ViT-L-14_openai_flavors.safetensors',
    'https://huggingface.co/pharma/ci-preprocess/resolve/main/ViT-L-14_openai_mediums.safetensors',
    'https://huggingface.co/pharma/ci-preprocess/resolve/main/ViT-L-14_openai_movements.safetensors',
    'https://huggingface.co/pharma/ci-preprocess/resolve/main/ViT-L-14_openai_negative.safetensors',
    'https://huggingface.co/pharma/ci-preprocess/resolve/main/ViT-L-14_openai_trendings.safetensors',
] 
>>>>>>> 6a62ce73

CACHE_URLS_VITH = [
    'https://huggingface.co/pharma/ci-preprocess/resolve/main/ViT-H-14_laion2b_s32b_b79k_artists.safetensors',
    'https://huggingface.co/pharma/ci-preprocess/resolve/main/ViT-H-14_laion2b_s32b_b79k_flavors.safetensors',
    'https://huggingface.co/pharma/ci-preprocess/resolve/main/ViT-H-14_laion2b_s32b_b79k_mediums.safetensors',
    'https://huggingface.co/pharma/ci-preprocess/resolve/main/ViT-H-14_laion2b_s32b_b79k_movements.safetensors',
    'https://huggingface.co/pharma/ci-preprocess/resolve/main/ViT-H-14_laion2b_s32b_b79k_negative.safetensors',
    'https://huggingface.co/pharma/ci-preprocess/resolve/main/ViT-H-14_laion2b_s32b_b79k_trendings.safetensors',
]


@dataclass
class Config:
    # models can optionally be passed in directly
    blip_model: BLIP_Decoder = None
    clip_model = None
    clip_preprocess = None

    # blip settings
    blip_image_eval_size: int = 384
    blip_max_length: int = 32
    blip_model_type: str = 'large' # choose between 'base' or 'large'
    blip_num_beams: int = 8
    blip_offload: bool = False

    # clip settings
    clip_model_name: str = 'ViT-L-14/openai'
    clip_model_path: str = None

    # interrogator settings
    cache_path: str = 'cache'   # path to store cached text embeddings
    download_cache: bool = True # when true, cached embeds are downloaded from huggingface
    chunk_size: int = 2048      # batch size for CLIP, use smaller for lower VRAM
    data_path: str = os.path.join(os.path.dirname(__file__), 'data')
    device: str = ("mps" if torch.backends.mps.is_available() else "cuda" if torch.cuda.is_available() else "cpu")
    flavor_intermediate_count: int = 2048
    quiet: bool = False # when quiet progress bars are not shown

    # load flavorflav options
    load_artists: bool = True
    load_flavors: bool = True
    load_mediums: bool = True
    load_movements: bool = True
    load_trendings: bool = True

class Interrogator():
    def __init__(self, config: Config):
        self.config = config
        self.device = config.device

        if config.blip_model is None:
            if not config.quiet:
                print("Loading BLIP model...")
            blip_path = os.path.dirname(inspect.getfile(blip_decoder))
            configs_path = os.path.join(os.path.dirname(blip_path), 'configs')
            med_config = os.path.join(configs_path, 'med_config.json')
            blip_model = blip_decoder(
                pretrained=BLIP_MODELS[config.blip_model_type],
                image_size=config.blip_image_eval_size,
                vit=config.blip_model_type,
                med_config=med_config
            )
            blip_model.eval()
            if not self.config.blip_offload:
                blip_model = blip_model.to(config.device)
            self.blip_model = blip_model
        else:
            self.blip_model = config.blip_model

        self.load_clip_model()

    def download_cache(self, clip_model_name: str):
        if clip_model_name == 'ViT-L-14/openai':
            cache_urls = CACHE_URLS_VITL
        elif clip_model_name == 'ViT-H-14/laion2b_s32b_b79k':
            cache_urls = CACHE_URLS_VITH
        else:
            # text embeddings will be precomputed and cached locally
            return

        os.makedirs(self.config.cache_path, exist_ok=True)
        for url in cache_urls:
            filepath = os.path.join(self.config.cache_path, url.split('/')[-1])
            if not os.path.exists(filepath):
                _download_file(url, filepath, quiet=self.config.quiet)

    def load_clip_model(self):
        start_time = time.time()
        config = self.config

        if config.clip_model is None:
            if not config.quiet:
                print("Loading CLIP model...")

            clip_model_name, clip_model_pretrained_name = config.clip_model_name.split('/', 2)
            self.clip_model, _, self.clip_preprocess = open_clip.create_model_and_transforms(
                clip_model_name,
                pretrained=clip_model_pretrained_name,
                precision='fp16' if config.device == 'cuda' else 'fp32',
                device=config.device,
                jit=False,
                cache_dir=config.clip_model_path
            )
            self.clip_model.to(config.device).eval()
        else:
            self.clip_model = config.clip_model
            self.clip_preprocess = config.clip_preprocess
        self.tokenize = open_clip.get_tokenizer(clip_model_name)

        # Stop these loading if we're not using them
        if self.config.load_trendings:
            sites = ['Artstation', 'behance', 'cg society', 'cgsociety', 'deviantart', 'dribble', 'flickr', 'instagram', 'pexels', 'pinterest', 'pixabay', 'pixiv', 'polycount', 'reddit', 'shutterstock', 'tumblr', 'unsplash', 'zbrush central']
            trending_list = [site for site in sites]
            trending_list.extend(["trending on "+site for site in sites])
            trending_list.extend(["featured on "+site for site in sites])
            trending_list.extend([site+" contest winner" for site in sites])

        # Make these options loadable from config with: if self.config.load_xxx
        if self.config.load_artists:
            raw_artists = _load_list(config.data_path, 'artists.txt')
            artists = [f"by {a}" for a in raw_artists]
            artists.extend([f"inspired by {a}" for a in raw_artists])

        if config.download_cache:
            self.download_cache(config.clip_model_name)

        # Make these options loadable from config with: if self.config.load_xxx
        if self.config.load_artists:
            self.artists = LabelTable(artists, "artists", self.clip_model, self.tokenize, config)
        self.flavors = LabelTable(_load_list(config.data_path, 'flavors.txt'), "flavors", self.clip_model, self.tokenize, config)
        if self.config.load_mediums:
            self.mediums = LabelTable(_load_list(config.data_path, 'mediums.txt'), "mediums", self.clip_model, self.tokenize, config)
        if self.config.load_movements:
            self.movements = LabelTable(_load_list(config.data_path, 'movements.txt'), "movements", self.clip_model, self.tokenize, config)
        if self.config.load_trendings:
            self.trendings = LabelTable(trending_list, "trendings", self.clip_model, self.tokenize, config)
        self.negative = LabelTable(_load_list(config.data_path, 'negative.txt'), "negative", self.clip_model, self.tokenize, config)

        end_time = time.time()
        if not config.quiet:
            print(f"Loaded CLIP model and data in {end_time-start_time:.2f} seconds.")

    def chain(
        self,
        image_features: torch.Tensor,
        phrases: List[str],
        best_prompt: str="",
        best_sim: float=0,
        min_count: int=8,
        max_count: int=32,
        desc="Chaining",
        reverse: bool=False
    ) -> str:
        phrases = set(phrases)
        if not best_prompt:
            best_prompt = self.rank_top(image_features, [f for f in phrases], reverse=reverse)
            best_sim = self.similarity(image_features, best_prompt)
            phrases.remove(best_prompt)
        curr_prompt, curr_sim = best_prompt, best_sim

        def check(addition: str, idx: int) -> bool:
            nonlocal best_prompt, best_sim, curr_prompt, curr_sim
            prompt = curr_prompt + ", " + addition
            sim = self.similarity(image_features, prompt)
            if reverse:
                sim = -sim

            if sim > best_sim:
                best_prompt, best_sim = prompt, sim
            if sim > curr_sim or idx < min_count:
                curr_prompt, curr_sim = prompt, sim
                return True
            return False

        for idx in tqdm(range(max_count), desc=desc, disable=self.config.quiet):
            best = self.rank_top(image_features, [f"{curr_prompt}, {f}" for f in phrases], reverse=reverse)
            flave = best[len(curr_prompt)+2:]
            if not check(flave, idx):
                break
            if _prompt_at_max_len(curr_prompt, self.tokenize):
                break
            phrases.remove(flave)

        return best_prompt

    def generate_caption(self, pil_image: Image) -> str:
        if self.config.blip_offload:
            self.blip_model = self.blip_model.to(self.device)
        size = self.config.blip_image_eval_size
        gpu_image = transforms.Compose([
            transforms.Resize((size, size), interpolation=InterpolationMode.BICUBIC),
            transforms.ToTensor(),
            transforms.Normalize((0.48145466, 0.4578275, 0.40821073), (0.26862954, 0.26130258, 0.27577711))
        ])(pil_image).unsqueeze(0).to(self.device)

        with torch.no_grad():
            caption = self.blip_model.generate(
                gpu_image,
                sample=False,
                num_beams=self.config.blip_num_beams,
                max_length=self.config.blip_max_length,
                min_length=5
            )
        if self.config.blip_offload:
            self.blip_model = self.blip_model.to("cpu")
        return caption[0]

    def image_to_features(self, image: Image) -> torch.Tensor:
        images = self.clip_preprocess(image).unsqueeze(0).to(self.device)
        with torch.no_grad(), torch.cuda.amp.autocast():
            image_features = self.clip_model.encode_image(images)
            image_features /= image_features.norm(dim=-1, keepdim=True)
        return image_features

    def interrogate_classic(self, image: Image, max_flavors: int=3) -> str:
        """Classic mode creates a prompt in a standard format first describing the image,
        then listing the artist, trending, movement, and flavor text modifiers."""
        caption = self.generate_caption(image)
        image_features = self.image_to_features(image)

        if self.config.load_mediums:
            medium = self.mediums.rank(image_features, 1)[0]
        if self.config.load_artists:
            artist = self.artists.rank(image_features, 1)[0]
        if self.config.load_trendings:
            trending = self.trendings.rank(image_features, 1)[0]
        if self.config.load_movements:
            movement = self.movements.rank(image_features, 1)[0]
        flaves = ", ".join(self.flavors.rank(image_features, max_flavors))

        # Remove Flavorflav items if disabled in config
        if self.config.load_artists is False:
            artist = ""
        if self.config.load_flavors is False:
            flaves = ""
        if self.config.load_mediums is False:
            medium = ""
        if self.config.load_movements is False:
            movement = ""
        if self.config.load_trendings is False:
            trending = ""

        if caption.startswith(medium):
            prompt = f"{caption} {artist}, {trending}, {movement}, {flaves}"
        else:
            prompt = f"{caption}, {medium} {artist}, {trending}, {movement}, {flaves}"

        # Remove extra commas and spaces
        prompt = re.sub(r', , ,', ', ', prompt)
        prompt = re.sub(r', ,', ', ', prompt)
        prompt = re.sub(r' ,', ', ', prompt)
        prompt = re.sub(r' +', ' ', prompt)

        return _truncate_to_fit(prompt, self.tokenize)

    def interrogate_fast(self, image: Image, max_flavors: int = 32) -> str:
        """Fast mode simply adds the top ranked terms after a caption. It generally results in
        better similarity between generated prompt and image than classic mode, but the prompts
        are less readable."""

        # Make this a configurable option
        merged_options = []
        if self.config.load_artists is True:
            merged_options.append(self.artists)
        if self.config.load_flavors is True:
            merged_options.append(self.flavors)
        if self.config.load_mediums is True:
            merged_options.append(self.mediums)
        if self.config.load_movements is True:
            merged_options.append(self.movements)
        if self.config.load_trendings is True:
            merged_options.append(self.trendings)

        caption = self.generate_caption(image)
        image_features = self.image_to_features(image)
        # Move this to get details from merged_options instead
        merged = _merge_tables(merged_options, self.config)
        tops = merged.rank(image_features, max_flavors)
        return _truncate_to_fit(caption + ", " + ", ".join(tops), self.tokenize)

    def interrogate_negative(self, image: Image, max_flavors: int = 32) -> str:
        """Negative mode chains together the most dissimilar terms to the image. It can be used
        to help build a negative prompt to pair with the regular positive prompt and often
        improve the results of generated images particularly with Stable Diffusion 2."""
        image_features = self.image_to_features(image)
        flaves = self.flavors.rank(image_features, self.config.flavor_intermediate_count, reverse=True)
        flaves = flaves + self.negative.labels
        return self.chain(image_features, flaves, max_count=max_flavors, reverse=True, desc="Negative chain")

    def interrogate(self, image: Image, min_flavors: int=8, max_flavors: int=32) -> str:
        caption = self.generate_caption(image)
        image_features = self.image_to_features(image)

        # Make this a configurable option
        merged_options = []
        if self.config.load_artists is True:
            merged_options.append(self.artists)
        if self.config.load_flavors is True:
            merged_options.append(self.flavors)
        if self.config.load_mediums is True:
            merged_options.append(self.mediums)
        if self.config.load_movements is True:
            merged_options.append(self.movements)
        if self.config.load_trendings is True:
            merged_options.append(self.trendings)

        merged = _merge_tables(merged_options, self.config)
        flaves = merged.rank(image_features, self.config.flavor_intermediate_count)

        best_prompt, best_sim = caption, self.similarity(image_features, caption)
        best_prompt = self.chain(image_features, flaves, best_prompt, best_sim, min_count=min_flavors, max_count=max_flavors, desc="Flavor chain")

        fast_prompt = self.interrogate_fast(image, max_flavors)
        classic_prompt = self.interrogate_classic(image, max_flavors)
        candidates = [caption, classic_prompt, fast_prompt, best_prompt]
        return candidates[np.argmax(self.similarities(image_features, candidates))]

    def rank_top(self, image_features: torch.Tensor, text_array: List[str], reverse: bool=False) -> str:
        text_tokens = self.tokenize([text for text in text_array]).to(self.device)
        with torch.no_grad(), torch.cuda.amp.autocast():
            text_features = self.clip_model.encode_text(text_tokens)
            text_features /= text_features.norm(dim=-1, keepdim=True)
            similarity = text_features @ image_features.T
            if reverse:
                similarity = -similarity
        return text_array[similarity.argmax().item()]

    def similarity(self, image_features: torch.Tensor, text: str) -> float:
        text_tokens = self.tokenize([text]).to(self.device)
        with torch.no_grad(), torch.cuda.amp.autocast():
            text_features = self.clip_model.encode_text(text_tokens)
            text_features /= text_features.norm(dim=-1, keepdim=True)
            similarity = text_features @ image_features.T
        return similarity[0][0].item()

    def similarities(self, image_features: torch.Tensor, text_array: List[str]) -> List[float]:
        text_tokens = self.tokenize([text for text in text_array]).to(self.device)
        with torch.no_grad(), torch.cuda.amp.autocast():
            text_features = self.clip_model.encode_text(text_tokens)
            text_features /= text_features.norm(dim=-1, keepdim=True)
            similarity = text_features @ image_features.T
        return similarity.T[0].tolist()


class LabelTable():
    def __init__(self, labels:List[str], desc:str, clip_model, tokenize, config: Config):
        self.chunk_size = config.chunk_size
        self.config = config
        self.device = config.device
        self.embeds = []
        self.labels = labels
        self.tokenize = tokenize

        hash = hashlib.sha256(",".join(labels).encode()).hexdigest()
        sanitized_name = self.config.clip_model_name.replace('/', '_').replace('@', '_')
        self._load_cached(desc, hash, sanitized_name)

        if len(self.labels) != len(self.embeds):
            self.embeds = []
            chunks = np.array_split(self.labels, max(1, len(self.labels)/config.chunk_size))
            for chunk in tqdm(chunks, desc=f"Preprocessing {desc}" if desc else None, disable=self.config.quiet):
                text_tokens = self.tokenize(chunk).to(self.device)
                with torch.no_grad(), torch.cuda.amp.autocast():
                    text_features = clip_model.encode_text(text_tokens)
                    text_features /= text_features.norm(dim=-1, keepdim=True)
                    text_features = text_features.half().cpu().numpy()
                for i in range(text_features.shape[0]):
                    self.embeds.append(text_features[i])

<<<<<<< HEAD
            if cache_filepath is not None:
                with open(cache_filepath, 'wb') as f:
                    pickle.dump({
                        "labels": self.labels,
                        "embeds": self.embeds,
                        "hash": hash,
                        "model": config.clip_model_name
                    }, f)
=======
            if desc and self.config.cache_path:
                os.makedirs(self.config.cache_path, exist_ok=True)
                cache_filepath = os.path.join(self.config.cache_path, f"{sanitized_name}_{desc}.safetensors")
                tensors = {
                    "embeds": np.stack(self.embeds),
                    "hash": np.array([ord(c) for c in hash], dtype=np.int8)
                }
                save_file(tensors, cache_filepath)
>>>>>>> 6a62ce73

        if self.device == 'cpu' or self.device == torch.device('cpu'):
            self.embeds = [e.astype(np.float32) for e in self.embeds]

<<<<<<< HEAD
=======
    def _load_cached(self, desc:str, hash:str, sanitized_name:str) -> bool:
        if self.config.cache_path is None or desc is None:
            return False

        # load from old pkl format if it exists
        cached_pkl = os.path.join(self.config.cache_path, f"{sanitized_name}_{desc}.pkl")
        if os.path.exists(cached_pkl):
            with open(cached_pkl, 'rb') as f:
                try:
                    data = pickle.load(f)
                    if data.get('hash') == hash:
                        self.labels = data['labels']
                        self.embeds = data['embeds']
                        return True
                except Exception as e:
                    print(f"Error loading cached table {desc}: {e}")

        # load from new safetensors format if it exists
        cached_safetensors = os.path.join(self.config.cache_path, f"{sanitized_name}_{desc}.safetensors")
        if os.path.exists(cached_safetensors):
            tensors = load_file(cached_safetensors)
            if 'hash' in tensors and 'embeds' in tensors:
                if np.array_equal(tensors['hash'], np.array([ord(c) for c in hash], dtype=np.int8)):
                    self.embeds = tensors['embeds']
                    if len(self.embeds.shape) == 2:
                        self.embeds = [self.embeds[i] for i in range(self.embeds.shape[0])]
                    return True

        return False

    
>>>>>>> 6a62ce73
    def _rank(self, image_features: torch.Tensor, text_embeds: torch.Tensor, top_count: int=1, reverse: bool=False) -> str:
        top_count = min(top_count, len(text_embeds))
        text_embeds = torch.stack([torch.from_numpy(t) for t in text_embeds]).to(self.device)
        with torch.cuda.amp.autocast():
            similarity = image_features @ text_embeds.T
            if reverse:
                similarity = -similarity
        _, top_labels = similarity.float().cpu().topk(top_count, dim=-1)
        return [top_labels[0][i].numpy() for i in range(top_count)]

    def rank(self, image_features: torch.Tensor, top_count: int=1, reverse: bool=False) -> List[str]:
        if len(self.labels) <= self.chunk_size:
            tops = self._rank(image_features, self.embeds, top_count=top_count, reverse=reverse)
            return [self.labels[i] for i in tops]

        num_chunks = int(math.ceil(len(self.labels)/self.chunk_size))
        keep_per_chunk = int(self.chunk_size / num_chunks)

        top_labels, top_embeds = [], []
        for chunk_idx in tqdm(range(num_chunks), disable=self.config.quiet):
            start = chunk_idx*self.chunk_size
            stop = min(start+self.chunk_size, len(self.embeds))
            tops = self._rank(image_features, self.embeds[start:stop], top_count=keep_per_chunk, reverse=reverse)
            top_labels.extend([self.labels[start+i] for i in tops])
            top_embeds.extend([self.embeds[start+i] for i in tops])

        tops = self._rank(image_features, top_embeds, top_count=top_count)
        return [top_labels[i] for i in tops]


def _download_file(url: str, filepath: str, chunk_size: int = 64*1024, quiet: bool = False):
    r = requests.get(url, stream=True)
    file_size = int(r.headers.get("Content-Length", 0))
    filename = url.split("/")[-1]
    progress = tqdm(total=file_size, unit="B", unit_scale=True, desc=filename, disable=quiet)
    with open(filepath, "wb") as f:
        for chunk in r.iter_content(chunk_size=chunk_size):
            if chunk:
                f.write(chunk)
                progress.update(len(chunk))
    progress.close()

def _load_list(data_path: str, filename: str) -> List[str]:
    with open(os.path.join(data_path, filename), 'r', encoding='utf-8', errors='replace') as f:
        items = [line.strip() for line in f.readlines()]
    return items

def _merge_tables(tables: List[LabelTable], config: Config) -> LabelTable:
    m = LabelTable([], None, None, None, config)
    for table in tables:
        m.labels.extend(table.labels)
        m.embeds.extend(table.embeds)
    return m

def _prompt_at_max_len(text: str, tokenize) -> bool:
    tokens = tokenize([text])
    return tokens[0][-1] != 0

def _truncate_to_fit(text: str, tokenize) -> str:
    parts = text.split(', ')
    new_text = parts[0]
    for part in parts[1:]:
        if _prompt_at_max_len(new_text + part, tokenize):
            break
        new_text += ', ' + part
    return new_text<|MERGE_RESOLUTION|>--- conflicted
+++ resolved
@@ -8,7 +8,6 @@
 import requests
 import time
 import torch
-import re
 
 from dataclasses import dataclass
 from blip.models.blip import blip_decoder, BLIP_Decoder
@@ -26,14 +25,6 @@
 }
 
 CACHE_URLS_VITL = [
-<<<<<<< HEAD
-    'https://huggingface.co/pharma/ci-preprocess/resolve/main/ViT-L-14_openai_artists.pkl',
-    'https://huggingface.co/pharma/ci-preprocess/resolve/main/ViT-L-14_openai_flavors.pkl',
-    'https://huggingface.co/pharma/ci-preprocess/resolve/main/ViT-L-14_openai_mediums.pkl',
-    'https://huggingface.co/pharma/ci-preprocess/resolve/main/ViT-L-14_openai_movements.pkl',
-    'https://huggingface.co/pharma/ci-preprocess/resolve/main/ViT-L-14_openai_trendings.pkl',
-]
-=======
     'https://huggingface.co/pharma/ci-preprocess/resolve/main/ViT-L-14_openai_artists.safetensors',
     'https://huggingface.co/pharma/ci-preprocess/resolve/main/ViT-L-14_openai_flavors.safetensors',
     'https://huggingface.co/pharma/ci-preprocess/resolve/main/ViT-L-14_openai_mediums.safetensors',
@@ -41,7 +32,6 @@
     'https://huggingface.co/pharma/ci-preprocess/resolve/main/ViT-L-14_openai_negative.safetensors',
     'https://huggingface.co/pharma/ci-preprocess/resolve/main/ViT-L-14_openai_trendings.safetensors',
 ] 
->>>>>>> 6a62ce73
 
 CACHE_URLS_VITH = [
     'https://huggingface.co/pharma/ci-preprocess/resolve/main/ViT-H-14_laion2b_s32b_b79k_artists.safetensors',
@@ -53,7 +43,7 @@
 ]
 
 
-@dataclass
+@dataclass 
 class Config:
     # models can optionally be passed in directly
     blip_model: BLIP_Decoder = None
@@ -80,12 +70,6 @@
     flavor_intermediate_count: int = 2048
     quiet: bool = False # when quiet progress bars are not shown
 
-    # load flavorflav options
-    load_artists: bool = True
-    load_flavors: bool = True
-    load_mediums: bool = True
-    load_movements: bool = True
-    load_trendings: bool = True
 
 class Interrogator():
     def __init__(self, config: Config):
@@ -100,8 +84,8 @@
             med_config = os.path.join(configs_path, 'med_config.json')
             blip_model = blip_decoder(
                 pretrained=BLIP_MODELS[config.blip_model_type],
-                image_size=config.blip_image_eval_size,
-                vit=config.blip_model_type,
+                image_size=config.blip_image_eval_size, 
+                vit=config.blip_model_type, 
                 med_config=med_config
             )
             blip_model.eval()
@@ -138,8 +122,8 @@
 
             clip_model_name, clip_model_pretrained_name = config.clip_model_name.split('/', 2)
             self.clip_model, _, self.clip_preprocess = open_clip.create_model_and_transforms(
-                clip_model_name,
-                pretrained=clip_model_pretrained_name,
+                clip_model_name, 
+                pretrained=clip_model_pretrained_name, 
                 precision='fp16' if config.device == 'cuda' else 'fp32',
                 device=config.device,
                 jit=False,
@@ -151,33 +135,24 @@
             self.clip_preprocess = config.clip_preprocess
         self.tokenize = open_clip.get_tokenizer(clip_model_name)
 
-        # Stop these loading if we're not using them
-        if self.config.load_trendings:
-            sites = ['Artstation', 'behance', 'cg society', 'cgsociety', 'deviantart', 'dribble', 'flickr', 'instagram', 'pexels', 'pinterest', 'pixabay', 'pixiv', 'polycount', 'reddit', 'shutterstock', 'tumblr', 'unsplash', 'zbrush central']
-            trending_list = [site for site in sites]
-            trending_list.extend(["trending on "+site for site in sites])
-            trending_list.extend(["featured on "+site for site in sites])
-            trending_list.extend([site+" contest winner" for site in sites])
-
-        # Make these options loadable from config with: if self.config.load_xxx
-        if self.config.load_artists:
-            raw_artists = _load_list(config.data_path, 'artists.txt')
-            artists = [f"by {a}" for a in raw_artists]
-            artists.extend([f"inspired by {a}" for a in raw_artists])
+        sites = ['Artstation', 'behance', 'cg society', 'cgsociety', 'deviantart', 'dribble', 'flickr', 'instagram', 'pexels', 'pinterest', 'pixabay', 'pixiv', 'polycount', 'reddit', 'shutterstock', 'tumblr', 'unsplash', 'zbrush central']
+        trending_list = [site for site in sites]
+        trending_list.extend(["trending on "+site for site in sites])
+        trending_list.extend(["featured on "+site for site in sites])
+        trending_list.extend([site+" contest winner" for site in sites])
+
+        raw_artists = _load_list(config.data_path, 'artists.txt')
+        artists = [f"by {a}" for a in raw_artists]
+        artists.extend([f"inspired by {a}" for a in raw_artists])
 
         if config.download_cache:
             self.download_cache(config.clip_model_name)
 
-        # Make these options loadable from config with: if self.config.load_xxx
-        if self.config.load_artists:
-            self.artists = LabelTable(artists, "artists", self.clip_model, self.tokenize, config)
+        self.artists = LabelTable(artists, "artists", self.clip_model, self.tokenize, config)
         self.flavors = LabelTable(_load_list(config.data_path, 'flavors.txt'), "flavors", self.clip_model, self.tokenize, config)
-        if self.config.load_mediums:
-            self.mediums = LabelTable(_load_list(config.data_path, 'mediums.txt'), "mediums", self.clip_model, self.tokenize, config)
-        if self.config.load_movements:
-            self.movements = LabelTable(_load_list(config.data_path, 'movements.txt'), "movements", self.clip_model, self.tokenize, config)
-        if self.config.load_trendings:
-            self.trendings = LabelTable(trending_list, "trendings", self.clip_model, self.tokenize, config)
+        self.mediums = LabelTable(_load_list(config.data_path, 'mediums.txt'), "mediums", self.clip_model, self.tokenize, config)
+        self.movements = LabelTable(_load_list(config.data_path, 'movements.txt'), "movements", self.clip_model, self.tokenize, config)
+        self.trendings = LabelTable(trending_list, "trendings", self.clip_model, self.tokenize, config)
         self.negative = LabelTable(_load_list(config.data_path, 'negative.txt'), "negative", self.clip_model, self.tokenize, config)
 
         end_time = time.time()
@@ -185,14 +160,14 @@
             print(f"Loaded CLIP model and data in {end_time-start_time:.2f} seconds.")
 
     def chain(
-        self,
-        image_features: torch.Tensor,
-        phrases: List[str],
-        best_prompt: str="",
-        best_sim: float=0,
+        self, 
+        image_features: torch.Tensor, 
+        phrases: List[str], 
+        best_prompt: str="", 
+        best_sim: float=0, 
         min_count: int=8,
-        max_count: int=32,
-        desc="Chaining",
+        max_count: int=32, 
+        desc="Chaining", 
         reverse: bool=False
     ) -> str:
         phrases = set(phrases)
@@ -201,14 +176,14 @@
             best_sim = self.similarity(image_features, best_prompt)
             phrases.remove(best_prompt)
         curr_prompt, curr_sim = best_prompt, best_sim
-
+        
         def check(addition: str, idx: int) -> bool:
             nonlocal best_prompt, best_sim, curr_prompt, curr_sim
             prompt = curr_prompt + ", " + addition
             sim = self.similarity(image_features, prompt)
             if reverse:
                 sim = -sim
-
+            
             if sim > best_sim:
                 best_prompt, best_sim = prompt, sim
             if sim > curr_sim or idx < min_count:
@@ -239,10 +214,10 @@
 
         with torch.no_grad():
             caption = self.blip_model.generate(
-                gpu_image,
-                sample=False,
-                num_beams=self.config.blip_num_beams,
-                max_length=self.config.blip_max_length,
+                gpu_image, 
+                sample=False, 
+                num_beams=self.config.blip_num_beams, 
+                max_length=self.config.blip_max_length, 
                 min_length=5
             )
         if self.config.blip_offload:
@@ -257,74 +232,37 @@
         return image_features
 
     def interrogate_classic(self, image: Image, max_flavors: int=3) -> str:
-        """Classic mode creates a prompt in a standard format first describing the image,
+        """Classic mode creates a prompt in a standard format first describing the image, 
         then listing the artist, trending, movement, and flavor text modifiers."""
         caption = self.generate_caption(image)
         image_features = self.image_to_features(image)
 
-        if self.config.load_mediums:
-            medium = self.mediums.rank(image_features, 1)[0]
-        if self.config.load_artists:
-            artist = self.artists.rank(image_features, 1)[0]
-        if self.config.load_trendings:
-            trending = self.trendings.rank(image_features, 1)[0]
-        if self.config.load_movements:
-            movement = self.movements.rank(image_features, 1)[0]
+        medium = self.mediums.rank(image_features, 1)[0]
+        artist = self.artists.rank(image_features, 1)[0]
+        trending = self.trendings.rank(image_features, 1)[0]
+        movement = self.movements.rank(image_features, 1)[0]
         flaves = ", ".join(self.flavors.rank(image_features, max_flavors))
-
-        # Remove Flavorflav items if disabled in config
-        if self.config.load_artists is False:
-            artist = ""
-        if self.config.load_flavors is False:
-            flaves = ""
-        if self.config.load_mediums is False:
-            medium = ""
-        if self.config.load_movements is False:
-            movement = ""
-        if self.config.load_trendings is False:
-            trending = ""
 
         if caption.startswith(medium):
             prompt = f"{caption} {artist}, {trending}, {movement}, {flaves}"
         else:
             prompt = f"{caption}, {medium} {artist}, {trending}, {movement}, {flaves}"
 
-        # Remove extra commas and spaces
-        prompt = re.sub(r', , ,', ', ', prompt)
-        prompt = re.sub(r', ,', ', ', prompt)
-        prompt = re.sub(r' ,', ', ', prompt)
-        prompt = re.sub(r' +', ' ', prompt)
-
         return _truncate_to_fit(prompt, self.tokenize)
 
     def interrogate_fast(self, image: Image, max_flavors: int = 32) -> str:
-        """Fast mode simply adds the top ranked terms after a caption. It generally results in
+        """Fast mode simply adds the top ranked terms after a caption. It generally results in 
         better similarity between generated prompt and image than classic mode, but the prompts
         are less readable."""
-
-        # Make this a configurable option
-        merged_options = []
-        if self.config.load_artists is True:
-            merged_options.append(self.artists)
-        if self.config.load_flavors is True:
-            merged_options.append(self.flavors)
-        if self.config.load_mediums is True:
-            merged_options.append(self.mediums)
-        if self.config.load_movements is True:
-            merged_options.append(self.movements)
-        if self.config.load_trendings is True:
-            merged_options.append(self.trendings)
-
         caption = self.generate_caption(image)
         image_features = self.image_to_features(image)
-        # Move this to get details from merged_options instead
-        merged = _merge_tables(merged_options, self.config)
+        merged = _merge_tables([self.artists, self.flavors, self.mediums, self.movements, self.trendings], self.config)
         tops = merged.rank(image_features, max_flavors)
         return _truncate_to_fit(caption + ", " + ", ".join(tops), self.tokenize)
 
     def interrogate_negative(self, image: Image, max_flavors: int = 32) -> str:
         """Negative mode chains together the most dissimilar terms to the image. It can be used
-        to help build a negative prompt to pair with the regular positive prompt and often
+        to help build a negative prompt to pair with the regular positive prompt and often 
         improve the results of generated images particularly with Stable Diffusion 2."""
         image_features = self.image_to_features(image)
         flaves = self.flavors.rank(image_features, self.config.flavor_intermediate_count, reverse=True)
@@ -335,20 +273,7 @@
         caption = self.generate_caption(image)
         image_features = self.image_to_features(image)
 
-        # Make this a configurable option
-        merged_options = []
-        if self.config.load_artists is True:
-            merged_options.append(self.artists)
-        if self.config.load_flavors is True:
-            merged_options.append(self.flavors)
-        if self.config.load_mediums is True:
-            merged_options.append(self.mediums)
-        if self.config.load_movements is True:
-            merged_options.append(self.movements)
-        if self.config.load_trendings is True:
-            merged_options.append(self.trendings)
-
-        merged = _merge_tables(merged_options, self.config)
+        merged = _merge_tables([self.artists, self.flavors, self.mediums, self.movements, self.trendings], self.config)
         flaves = merged.rank(image_features, self.config.flavor_intermediate_count)
 
         best_prompt, best_sim = caption, self.similarity(image_features, caption)
@@ -411,16 +336,6 @@
                 for i in range(text_features.shape[0]):
                     self.embeds.append(text_features[i])
 
-<<<<<<< HEAD
-            if cache_filepath is not None:
-                with open(cache_filepath, 'wb') as f:
-                    pickle.dump({
-                        "labels": self.labels,
-                        "embeds": self.embeds,
-                        "hash": hash,
-                        "model": config.clip_model_name
-                    }, f)
-=======
             if desc and self.config.cache_path:
                 os.makedirs(self.config.cache_path, exist_ok=True)
                 cache_filepath = os.path.join(self.config.cache_path, f"{sanitized_name}_{desc}.safetensors")
@@ -429,13 +344,10 @@
                     "hash": np.array([ord(c) for c in hash], dtype=np.int8)
                 }
                 save_file(tensors, cache_filepath)
->>>>>>> 6a62ce73
 
         if self.device == 'cpu' or self.device == torch.device('cpu'):
             self.embeds = [e.astype(np.float32) for e in self.embeds]
 
-<<<<<<< HEAD
-=======
     def _load_cached(self, desc:str, hash:str, sanitized_name:str) -> bool:
         if self.config.cache_path is None or desc is None:
             return False
@@ -467,7 +379,6 @@
         return False
 
     
->>>>>>> 6a62ce73
     def _rank(self, image_features: torch.Tensor, text_embeds: torch.Tensor, top_count: int=1, reverse: bool=False) -> str:
         top_count = min(top_count, len(text_embeds))
         text_embeds = torch.stack([torch.from_numpy(t) for t in text_embeds]).to(self.device)
