--- conflicted
+++ resolved
@@ -58,13 +58,8 @@
 
 def main():
     parser = argparse.ArgumentParser()
-<<<<<<< HEAD
-    parser.add_argument('-c', '--clip', default='ViT-L-14/openai', metavar='ViT-H-14/laion2b_s32b_b79k',
-                        help='name of CLIP model to use')
-=======
     parser.add_argument('-c', '--clip', default='ViT-H-14/laion2b_s32b_b79k', metavar='ViT-H-14/laion2b_s32b_b79k',
                         help='name of CLIP model to use, ViT-L-14/openai (SD1) or ViT-H-14/laion2b_s32b_b79k (SD2)')
->>>>>>> 4346c6ca
     parser.add_argument('-d', '--device', default='auto',
                         help='device to use (auto, cuda or cpu)')
     parser.add_argument('-f', '--folder',
@@ -85,27 +80,17 @@
                         help="Maximum length of BLIP model output")
     parser.add_argument("-bmt", "--blip_model_type", default='large', choices=['base','large'],
                         help="Type of BLIP model ('base' or 'large')")
-<<<<<<< HEAD
-    parser.add_argument("-bb", "--blip_num_beams", type=int, default=8,
-=======
     parser.add_argument("-bb", "--blip_num_beams", type=int, default=32,
->>>>>>> 4346c6ca
                         help="Number of beams for BLIP model")
     parser.add_argument("-bo", "--blip_offload", type=bool, default=True,
                         help="Offload BLIP model to CPU")
     # Additonal Interrogator settings based on config function
     parser.add_argument("-flc", "--flavor_intermediate_count", type=int, default=2048,
-<<<<<<< HEAD
-                        help="Intermediate count for flavors, lowest value seems to be 4")
-    parser.add_argument("-q", "--quiet", type=bool, default=False,
-                        help="Whether to show progress bars")
-=======
                         help="Intermediate count for flavors, lowest value seems to be 10")
     parser.add_argument("-cs", "--chunk_size", type=int, default=512,
                         help="CLIP chunk_size, smaller uses less vram")
     parser.add_argument("-q", "--quiet", type=bool, default=False,
                         help="Disables progress bars")
->>>>>>> 4346c6ca
     # Additional Options to disable flavors, artists, trendings, movements, mediums
     # Flavs broken.
     #parser.add_argument("-df", "--disable-flavs", action="store_false", help="Disables flavors within captions")
@@ -154,10 +139,7 @@
     config = Config(
         device=device,
         clip_model_name=args.clip,
-<<<<<<< HEAD
-=======
         chunk_size=args.chunk_size,
->>>>>>> 4346c6ca
         blip_image_eval_size=args.blip_image_eval_size,
         blip_max_length=args.blip_max_length,
         blip_model_type=args.blip_model_type,
