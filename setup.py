import os

import pkg_resources
from setuptools import setup, find_packages

setup(
    name="clip-interrogator",
<<<<<<< HEAD
    version="0.3.0",
=======
    version="0.3.1",
>>>>>>> 152d5f55
    license='MIT',
    author='pharmapsychotic',
    author_email='me@pharmapsychotic.com',
    url='https://github.com/pharmapsychotic/clip-interrogator',
    description="Generate a prompt from an image",
    long_description=open('README.md').read(),
    long_description_content_type="text/markdown",
    packages=find_packages(),
    install_requires=[
        str(r)
        for r in pkg_resources.parse_requirements(
            open(os.path.join(os.path.dirname(__file__), "requirements.txt"))
        )
    ],
    include_package_data=True,
    extras_require={'dev': ['pytest']},
    classifiers=[
        'Intended Audience :: Developers',
        'Intended Audience :: Science/Research',
        'License :: OSI Approved :: MIT License',
        'Topic :: Education',
        'Topic :: Scientific/Engineering',
        'Topic :: Scientific/Engineering :: Artificial Intelligence',
    ],
    keywords=['blip','clip','prompt-engineering','stable-diffusion','text-to-image'],
)<|MERGE_RESOLUTION|>--- conflicted
+++ resolved
@@ -5,11 +5,7 @@
 
 setup(
     name="clip-interrogator",
-<<<<<<< HEAD
-    version="0.3.0",
-=======
     version="0.3.1",
->>>>>>> 152d5f55
     license='MIT',
     author='pharmapsychotic',
     author_email='me@pharmapsychotic.com',
